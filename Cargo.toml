[package]
name = "http-api-problem"
version = "0.60.0"
authors = ["Christian Douven <chridou@users.noreply.github.com>"]
description = "A library to create HTTP error response content for APIs based on RFC 7807"
repository = "https://github.com/chridou/http-api-problem"
homepage = "https://github.com/chridou/http-api-problem"
documentation = "https://docs.rs/http-api-problem"
readme = "README.md"
keywords = ["http", "api", "json", "error", "7807"]
categories = ["web-programming"]
license = "Apache-2.0/MIT"
edition = "2021"

[dependencies]
serde = { version = "1.0", features = ["derive"] }
serde_json = { version = "1.0" }
http = { version = "1.2" }
hyper = { version = "1.5", optional = true }
actix-web-crate = { package = "actix-web", version = "4", optional = true }
actix = { version = "0.13", optional = true }
rocket = { version = "0.5.0-rc.2", optional = true, default-features = false }
warp = { version = "0.3", optional = true, default-features = false }
salvo = { version = "0.75.0", optional = true, default-features = false }
tide = { version = "0.16", optional = true, default-features = false }
<<<<<<< HEAD
axum-core = { version = "0.5.0", optional = true }
=======
axum-core = { version = "^0.5.0", optional = true }
>>>>>>> bcc5892c
http-api-problem-derive = { version = "0.1.0", path = "http-api-problem-derive", optional = true }
schemars = { version = "0.8.10", optional = true }
rocket_okapi = { version = ">= 0.8.0-rc.2, < 0.10", optional = true }

[features]
default = []
actix-web = ["actix-web-crate", "actix"]
api-error = ["http-api-problem-derive"]
json-schema = ["schemars"]
rocket-okapi = ["dep:rocket_okapi", "rocket", "json-schema"]
axum = ["axum-core"]

[package.metadata.docs.rs]
all-features = true
rustdoc-args = ["--cfg", "doc_cfg"]<|MERGE_RESOLUTION|>--- conflicted
+++ resolved
@@ -23,11 +23,7 @@
 warp = { version = "0.3", optional = true, default-features = false }
 salvo = { version = "0.75.0", optional = true, default-features = false }
 tide = { version = "0.16", optional = true, default-features = false }
-<<<<<<< HEAD
-axum-core = { version = "0.5.0", optional = true }
-=======
 axum-core = { version = "^0.5.0", optional = true }
->>>>>>> bcc5892c
 http-api-problem-derive = { version = "0.1.0", path = "http-api-problem-derive", optional = true }
 schemars = { version = "0.8.10", optional = true }
 rocket_okapi = { version = ">= 0.8.0-rc.2, < 0.10", optional = true }
